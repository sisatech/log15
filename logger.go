package log15

import (
	"fmt"
	"runtime"
	"time"
)

const timeKey = "t"
const lvlKey = "lvl"
const msgKey = "msg"
const errorKey = "LOG15_ERROR"

type Lvl int

const (
	LvlCrit Lvl = iota
	LvlError
	LvlWarn
	LvlInfo
	LvlDebug
)

// Returns the name of a Lvl
func (l Lvl) String() string {
	switch l {
	case LvlDebug:
		return "dbug"
	case LvlInfo:
		return "info"
	case LvlWarn:
		return "warn"
	case LvlError:
		return "eror"
	case LvlCrit:
		return "crit"
	default:
		panic("bad level")
	}
}

// Returns the appropriate Lvl from a string name.
// Useful for parsing command line args and configuration files.
func LvlFromString(lvlString string) (Lvl, error) {
	switch lvlString {
	case "debug", "dbug":
		return LvlDebug, nil
	case "info":
		return LvlInfo, nil
	case "warn":
		return LvlWarn, nil
	case "error", "eror":
		return LvlError, nil
	case "crit":
		return LvlCrit, nil
	default:
		return LvlDebug, fmt.Errorf("Unknown level: %v", lvlString)
	}
}

// A Record is what a Logger asks its handler to write
type Record struct {
	Time     time.Time
	Lvl      Lvl
	Msg      string
	Ctx      []interface{}
	CallPC   [1]uintptr
	KeyNames RecordKeyNames
}

type RecordKeyNames struct {
	Time string
	Msg  string
	Lvl  string
}

// A Logger writes key/value pairs to a Handler
type Logger interface {
	// New returns a new Logger that has this logger's context plus the given context
	New(ctx ...interface{}) Logger

	// SetHandler updates the logger to write records to the specified handler.
	SetHandler(h Handler)

	// Log a message at the given level with context key/value pairs
	Debug(msg string, ctx ...interface{})
	Info(msg string, ctx ...interface{})
	Warn(msg string, ctx ...interface{})
	Error(msg string, ctx ...interface{})
	Crit(msg string, ctx ...interface{})
}

type logger struct {
	ctx []interface{}
	h   *swapHandler
}

func (l *logger) write(msg string, lvl Lvl, ctx []interface{}) {
	r := Record{
		Time: time.Now(),
		Lvl:  lvl,
		Msg:  msg,
		Ctx:  newContext(l.ctx, ctx),
		KeyNames: RecordKeyNames{
			Time: timeKey,
			Msg:  msgKey,
			Lvl:  lvlKey,
		},
	}
	runtime.Callers(3, r.CallPC[:])
	l.h.Log(&r)
}

func (l *logger) New(ctx ...interface{}) Logger {
<<<<<<< HEAD
	child := &logger{append(l.ctx, normalize(ctx)...), new(swapHandler)}
	child.SetHandler(l.h)
	return child
=======
	return &logger{newContext(l.ctx, ctx), &swapHandler{handler: l.h}}
}

func newContext(prefix []interface{}, suffix []interface{}) []interface{} {
	normalizedSuffix := normalize(suffix)
	newCtx := make([]interface{}, len(prefix)+len(normalizedSuffix))
	n := copy(newCtx, prefix)
	copy(newCtx[n:], suffix)
	return newCtx
>>>>>>> 60f30f8d
}

func (l *logger) Debug(msg string, ctx ...interface{}) {
	l.write(msg, LvlDebug, ctx)
}

func (l *logger) Info(msg string, ctx ...interface{}) {
	l.write(msg, LvlInfo, ctx)
}

func (l *logger) Warn(msg string, ctx ...interface{}) {
	l.write(msg, LvlWarn, ctx)
}

func (l *logger) Error(msg string, ctx ...interface{}) {
	l.write(msg, LvlError, ctx)
}

func (l *logger) Crit(msg string, ctx ...interface{}) {
	l.write(msg, LvlCrit, ctx)
}

func (l *logger) SetHandler(h Handler) {
	l.h.Swap(h)
}

func normalize(ctx []interface{}) []interface{} {
	// if the caller passed a Ctx object, then expand it
	if len(ctx) == 1 {
		if ctxMap, ok := ctx[0].(Ctx); ok {
			ctx = ctxMap.toArray()
		}
	}

	// ctx needs to be even because it's a series of key/value pairs
	// no one wants to check for errors on logging functions,
	// so instead of erroring on bad input, we'll just make sure
	// that things are the right length and users can fix bugs
	// when they see the output looks wrong
	if len(ctx)%2 != 0 {
		ctx = append(ctx, nil, errorKey, "Normalized odd number of arguments by adding nil")
	}

	return ctx
}

// Lazy allows you to defer calculation of a logged value that is expensive
// to compute until it is certain that it must be evaluated with the given filters.
//
// Lazy may also be used in conjunction with a Logger's New() function
// to generate a child logger which always reports the current value of changing
// state.
//
// You may wrap any function which takes no arguments to Lazy. It may return any
// number of values of any type.
type Lazy struct {
	Fn interface{}
}

// Ctx is a map of key/value pairs to pass as context to a log function
// Use this only if you really need greater safety around the arguments you pass
// to the logging functions.
type Ctx map[string]interface{}

func (c Ctx) toArray() []interface{} {
	arr := make([]interface{}, len(c)*2)

	i := 0
	for k, v := range c {
		arr[i] = k
		arr[i+1] = v
		i += 2
	}

	return arr
}<|MERGE_RESOLUTION|>--- conflicted
+++ resolved
@@ -112,12 +112,9 @@
 }
 
 func (l *logger) New(ctx ...interface{}) Logger {
-<<<<<<< HEAD
-	child := &logger{append(l.ctx, normalize(ctx)...), new(swapHandler)}
+	child := &logger{newContext(l.ctx, ctx), new(swapHandler)}
 	child.SetHandler(l.h)
 	return child
-=======
-	return &logger{newContext(l.ctx, ctx), &swapHandler{handler: l.h}}
 }
 
 func newContext(prefix []interface{}, suffix []interface{}) []interface{} {
@@ -126,7 +123,6 @@
 	n := copy(newCtx, prefix)
 	copy(newCtx[n:], suffix)
 	return newCtx
->>>>>>> 60f30f8d
 }
 
 func (l *logger) Debug(msg string, ctx ...interface{}) {
