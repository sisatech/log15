--- conflicted
+++ resolved
@@ -1,13 +1,9 @@
 package log15
 
 import (
-<<<<<<< HEAD
-	"gopkg.in/inconshreveable/log15.v2/term"
-=======
->>>>>>> 99cdef51
 	"os"
 
-	"github.com/inconshreveable/log15/term"
+	"gopkg.in/inconshreveable/log15.v2/term"
 )
 
 var (
